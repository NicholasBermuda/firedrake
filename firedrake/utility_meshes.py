--- conflicted
+++ resolved
@@ -140,10 +140,6 @@
     return PeriodicIntervalMesh(ncells, length=1.0, comm=comm)
 
 
-def UnitTriangleMesh(comm=COMM_WORLD):
-    """Generate a mesh of the reference triangle
-
-<<<<<<< HEAD
 def OneElementThickMesh(ncells, Lx, Ly):
     """
     Generate a rectangular mesh in the domain with corners [0,0]
@@ -257,11 +253,9 @@
 
 def UnitTriangleMesh():
     """Generate a mesh of the reference triangle"""
-=======
-    :kwarg comm: Optional communicator to build the mesh on (defaults to
-        COMM_WORLD).
-    """
->>>>>>> 9ac54c71
+    :kwarg comm: Optional communicator to build the mesh on (defaults to
+        COMM_WORLD).
+    """
     coords = [[0., 0.], [1., 0.], [0., 1.]]
     cells = [[0, 1, 2]]
     plex = mesh._from_cell_list(2, cells, coords, comm)
