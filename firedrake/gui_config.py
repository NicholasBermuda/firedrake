--- conflicted
+++ resolved
@@ -458,11 +458,7 @@
                 if isinstance(val, unicode):
                     # change unicode type to str type
                     val = val.encode('ascii', 'ignore')
-<<<<<<< HEAD
-                    val = parameters.get_key(k).parse(val)
-=======
                     val = parameters.get_key(k).type.parse(val)
->>>>>>> b9e41c1f
                 parameters[k] = parameters.get_key(k).wrap(val)
         else:
             warning(k + ' is not in the parameters and ignored')