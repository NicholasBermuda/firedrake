from __future__ import absolute_import
import numpy as np
import sys
import ufl
import ctypes
from ctypes import POINTER, c_int, c_double, c_void_p

from pyop2 import op2

from firedrake import functionspaceimpl
from firedrake.logging import warning
from firedrake import utils
from firedrake import vector
try:
    import cachetools
except ImportError:
    warning("cachetools not available, expression assembly will be slowed down")
    cachetools = None


__all__ = ['Function', 'PointNotInDomainError']


valuetype = np.float64


class _CFunction(ctypes.Structure):
    """C struct collecting data from a :class:`Function`"""
    _fields_ = [("n_cols", c_int),
                ("n_layers", c_int),
                ("coords", POINTER(c_double)),
                ("coords_map", POINTER(c_int)),
                ("f", POINTER(c_double)),
                ("f_map", POINTER(c_int)),
                ("sidx", c_void_p)]


class CoordinatelessFunction(ufl.Coefficient):
    """A function on a mesh topology."""

    def __init__(self, function_space, val=None, name=None, dtype=valuetype):
        """
        :param function_space: the :class:`.FunctionSpace`, or
            :class:`.MixedFunctionSpace` on which to build this
            :class:`Function`.

            Alternatively, another :class:`Function` may be passed here and its function space
            will be used to build this :class:`Function`.
        :param val: NumPy array-like (or :class:`pyop2.Dat` or
            :class:`~.Vector`) providing initial values (optional).
            This :class:`Function` will share data with the provided
            value.
        :param name: user-defined name for this :class:`Function` (optional).
        :param dtype: optional data type for this :class:`Function`
               (defaults to ``valuetype``).
        """
        assert isinstance(function_space, (functionspaceimpl.FunctionSpace,
                                           functionspaceimpl.MixedFunctionSpace)), \
            "Can't make a CoordinatelessFunction defined on a " + str(type(function_space))

        ufl.Coefficient.__init__(self, function_space.ufl_element())

        self.comm = function_space.comm
        self._function_space = function_space
        self.uid = utils._new_uid()
        self._name = name or 'function_%d' % self.uid
        self._label = "a function"
        self._split = None

<<<<<<< HEAD
        if isinstance(val, (op2.Dat, op2.DatView, op2.Global)):
=======
        if isinstance(val, vector.Vector):
            # Allow constructing using a vector.
            val = val.dat
        if isinstance(val, (op2.Dat, op2.DatView, op2.MixedDat)):
            assert val.comm == self.comm
>>>>>>> 7c2d6dbb
            self.dat = val
        else:
            self.dat = function_space.make_dat(val, dtype, self.name(), uid=self.uid)

    @property
    def topological(self):
        """The underlying coordinateless function."""
        return self

    def copy(self, deepcopy=False):
        """Return a copy of this CoordinatelessFunction.

        :kwarg deepcopy: If ``True``, the new
            :class:`CoordinatelessFunction` will allocate new space
            and copy values.  If ``False``, the default, then the new
            :class:`CoordinatelessFunction` will share the dof values.
        """
        if deepcopy:
            val = type(self.dat)(self.dat)
        else:
            val = self.dat
        return type(self)(self.function_space(),
                          val=val, name=self.name(),
                          dtype=self.dat.dtype)

    def ufl_id(self):
        return self.uid

    def split(self):
        """Extract any sub :class:`Function`\s defined on the component spaces
        of this this :class:`Function`'s :class:`.FunctionSpace`."""
        if self._split is None:
            self._split = tuple(CoordinatelessFunction(fs, dat, name="%s[%d]" % (self.name(), i))
                                for i, (fs, dat) in
                                enumerate(zip(self.function_space(), self.dat)))
        return self._split

    def sub(self, i):
        """Extract the ith sub :class:`Function` of this :class:`Function`.

        :arg i: the index to extract

        See also :meth:`split`.

        If the :class:`Function` is defined on a
        rank-1 :class:`~.FunctionSpace`, this returns a proxy object
        indexing the ith component of the space, suitable for use in
        boundary condition application."""
        if len(self.function_space()) == 1 and self.function_space().rank == 1:
            fs = self.function_space().sub(i)
            return CoordinatelessFunction(fs, val=op2.DatView(self.dat, i),
                                          name="view[%d](%s)" % (i, self.name()))
        return self.split()[i]

    @property
    def cell_set(self):
        """The :class:`pyop2.Set` of cells for the mesh on which this
        :class:`Function` is defined."""
        return self.function_space()._mesh.cell_set

    @property
    def node_set(self):
        """A :class:`pyop2.Set` containing the nodes of this
        :class:`Function`. One or (for rank-1 and 2
        :class:`.FunctionSpace`\s) more degrees of freedom are stored
        at each node.
        """
        return self.function_space().node_set

    @property
    def dof_dset(self):
        """A :class:`pyop2.DataSet` containing the degrees of freedom of
        this :class:`Function`."""
        return self.function_space().dof_dset

    def cell_node_map(self, bcs=None):
        return self.function_space().cell_node_map(bcs)
    cell_node_map.__doc__ = functionspaceimpl.FunctionSpace.cell_node_map.__doc__

    def interior_facet_node_map(self, bcs=None):
        return self.function_space().interior_facet_node_map(bcs)
    interior_facet_node_map.__doc__ = functionspaceimpl.FunctionSpace.interior_facet_node_map.__doc__

    def exterior_facet_node_map(self, bcs=None):
        return self.function_space().exterior_facet_node_map(bcs)
    exterior_facet_node_map.__doc__ = functionspaceimpl.FunctionSpace.exterior_facet_node_map.__doc__

    def vector(self):
        """Return a :class:`.Vector` wrapping the data in this :class:`Function`"""
        return vector.Vector(self.dat)

    def function_space(self):
        """Return the :class:`.FunctionSpace`, or
        :class:`.MixedFunctionSpace` on which this :class:`Function`
        is defined."""
        return self._function_space

    def name(self):
        """Return the name of this :class:`Function`"""
        return self._name

    def label(self):
        """Return the label (a description) of this :class:`Function`"""
        return self._label

    def rename(self, name=None, label=None):
        """Set the name and or label of this :class:`Function`

        :arg name: The new name of the `Function` (if not `None`)
        :arg label: The new label for the `Function` (if not `None`)
        """
        if name is not None:
            self._name = name
        if label is not None:
            self._label = label

    def __str__(self):
        if self._name is not None:
            return self._name
        else:
            return super(Function, self).__str__()


class Function(ufl.Coefficient):
    """A :class:`Function` represents a discretised field over the
    domain defined by the underlying :func:`.Mesh`. Functions are
    represented as sums of basis functions:

    .. math::

            f = \\sum_i f_i \phi_i(x)

    The :class:`Function` class provides storage for the coefficients
    :math:`f_i` and associates them with a :class:`.FunctionSpace` object
    which provides the basis functions :math:`\\phi_i(x)`.

    Note that the coefficients are always scalars: if the
    :class:`Function` is vector-valued then this is specified in
    the :class:`.FunctionSpace`.
    """

    def __init__(self, function_space, val=None, name=None, dtype=valuetype):
        """
        :param function_space: the :class:`.FunctionSpace`,
            or :class:`.MixedFunctionSpace` on which to build this :class:`Function`.
            Alternatively, another :class:`Function` may be passed here and its function space
            will be used to build this :class:`Function`.
        :param val: NumPy array-like (or :class:`pyop2.Dat`) providing initial values (optional).
        :param name: user-defined name for this :class:`Function` (optional).
        :param dtype: optional data type for this :class:`Function`
               (defaults to ``valuetype``).
        """

        V = function_space
        if isinstance(V, Function):
            V = V.function_space()
        elif not isinstance(V, functionspaceimpl.WithGeometry):
            raise NotImplementedError("Can't make a Function defined on a "
                                      + str(type(function_space)))

        if isinstance(val, CoordinatelessFunction):
            if val.function_space() != V.topological:
                raise ValueError("Function values have wrong function space.")
            self._data = val
        else:
            self._data = CoordinatelessFunction(V.topological,
                                                val=val, name=name, dtype=dtype)

        self._function_space = V
        ufl.Coefficient.__init__(self, self.function_space().ufl_function_space())
        self._split = None

        if cachetools:
            # LRU cache for expressions assembled onto this function
            self._expression_cache = cachetools.LRUCache(maxsize=50)
        else:
            self._expression_cache = None

        if isinstance(function_space, Function):
            self.assign(function_space)

    @property
    def topological(self):
        """The underlying coordinateless function."""
        return self._data

    def copy(self, deepcopy=False):
        """Return a copy of this Function.

        :kwarg deepcopy: If ``True``, the new :class:`Function` will
            allocate new space and copy values.  If ``False``, the
            default, then the new :class:`Function` will share the dof
            values.
        """
        val = self.topological.copy(deepcopy=deepcopy)
        return type(self)(self.function_space(), val=val)

    def __getattr__(self, name):
        return getattr(self._data, name)

    def split(self):
        """Extract any sub :class:`Function`\s defined on the component spaces
        of this this :class:`Function`'s :class:`.FunctionSpace`."""
        if self._split is None:
            self._split = tuple(Function(fs, dat, name="%s[%d]" % (self.name(), i))
                                for i, (fs, dat) in
                                enumerate(zip(self.function_space(), self.dat)))
        return self._split

    def sub(self, i):
        """Extract the ith sub :class:`Function` of this :class:`Function`.

        :arg i: the index to extract

        See also :meth:`split`.

        If the :class:`Function` is defined on a
        :class:`~.VectorFunctionSpace`, this returns a proxy object
        indexing the ith component of the space, suitable for use in
        boundary condition application."""
        if len(self.function_space()) == 1 and self.function_space().rank == 1:
            fs = self.function_space().sub(i)
            return Function(fs, val=op2.DatView(self.dat, i),
                            name="view[%d](%s)" % (i, self.name()))
        return self.split()[i]

    def project(self, b, *args, **kwargs):
        """Project ``b`` onto ``self``. ``b`` must be a :class:`Function` or an
        :class:`.Expression`.

        This is equivalent to ``project(b, self)``.
        Any of the additional arguments to :func:`~firedrake.projection.project`
        may also be passed, and they will have their usual effect.
        """
        from firedrake import projection
        return projection.project(b, self, *args, **kwargs)

    def function_space(self):
        """Return the :class:`.FunctionSpace`, or :class:`.MixedFunctionSpace`
            on which this :class:`Function` is defined.
        """
        return self._function_space

    def vector(self):
        """Return a :class:`.Vector` wrapping the data in this :class:`Function`"""
        return vector.Vector(self.dat)

    def interpolate(self, expression, subset=None):
        """Interpolate an expression onto this :class:`Function`.

        :param expression: :class:`.Expression` or a UFL expression to interpolate
        :returns: this :class:`Function` object"""
        from firedrake import interpolation
        return interpolation.interpolate(expression, self, subset=subset)

    @utils.known_pyop2_safe
    def assign(self, expr, subset=None):
        """Set the :class:`Function` value to the pointwise value of
        expr. expr may only contain :class:`Function`\s on the same
        :class:`.FunctionSpace` as the :class:`Function` being assigned to.

        Similar functionality is available for the augmented assignment
        operators `+=`, `-=`, `*=` and `/=`. For example, if `f` and `g` are
        both Functions on the same :class:`.FunctionSpace` then::

          f += 2 * g

        will add twice `g` to `f`.

        If present, subset must be an :class:`pyop2.Subset` of this
        :class:`Function`'s ``node_set``.  The expression will then
        only be assigned to the nodes on that subset.
        """

        if isinstance(expr, Function) and \
           expr.function_space() == self.function_space():
            expr.dat.copy(self.dat, subset=subset)
            return self

        from firedrake import assemble_expressions
        assemble_expressions.evaluate_expression(
            assemble_expressions.Assign(self, expr), subset)
        return self

    @utils.known_pyop2_safe
    def __iadd__(self, expr):

        if np.isscalar(expr):
            self.dat += expr
            return self
        if isinstance(expr, Function) and \
           expr.function_space() == self.function_space():
            self.dat += expr.dat
            return self

        from firedrake import assemble_expressions
        assemble_expressions.evaluate_expression(
            assemble_expressions.IAdd(self, expr))

        return self

    @utils.known_pyop2_safe
    def __isub__(self, expr):

        if np.isscalar(expr):
            self.dat -= expr
            return self
        if isinstance(expr, Function) and \
           expr.function_space() == self.function_space():
            self.dat -= expr.dat
            return self

        from firedrake import assemble_expressions
        assemble_expressions.evaluate_expression(
            assemble_expressions.ISub(self, expr))

        return self

    @utils.known_pyop2_safe
    def __imul__(self, expr):

        if np.isscalar(expr):
            self.dat *= expr
            return self
        if isinstance(expr, Function) and \
           expr.function_space() == self.function_space():
            self.dat *= expr.dat
            return self

        from firedrake import assemble_expressions
        assemble_expressions.evaluate_expression(
            assemble_expressions.IMul(self, expr))

        return self

    @utils.known_pyop2_safe
    def __idiv__(self, expr):

        if np.isscalar(expr):
            self.dat /= expr
            return self
        if isinstance(expr, Function) and \
           expr.function_space() == self.function_space():
            self.dat /= expr.dat
            return self

        from firedrake import assemble_expressions
        assemble_expressions.evaluate_expression(
            assemble_expressions.IDiv(self, expr))

        return self

    @utils.cached_property
    def _ctypes(self):
        # Retrieve data from Python object
        function_space = self.function_space()
        mesh = function_space.mesh()
        coordinates = mesh.coordinates
        coordinates_space = coordinates.function_space()

        # Store data into ``C struct''
        c_function = _CFunction()
        c_function.n_cols = mesh.num_cells()
        if hasattr(mesh, '_layers'):
            c_function.n_layers = mesh.layers - 1
        else:
            c_function.n_layers = 1
        c_function.coords = coordinates.dat.data.ctypes.data_as(POINTER(c_double))
        c_function.coords_map = coordinates_space.cell_node_list.ctypes.data_as(POINTER(c_int))
        c_function.f = self.dat.data.ctypes.data_as(POINTER(c_double))
        c_function.f_map = function_space.cell_node_list.ctypes.data_as(POINTER(c_int))
        c_function.sidx = mesh.spatial_index and mesh.spatial_index.ctypes

        # Return pointer
        return ctypes.pointer(c_function)

    @utils.cached_property
    def _c_evaluate(self):
        result = make_c_evaluate(self)
        result.argtypes = [POINTER(_CFunction), POINTER(c_double), POINTER(c_double)]
        result.restype = c_int
        return result

    def evaluate(self, coord, mapping, component, index_values):
        # Called by UFL when evaluating expressions at coordinates
        if component or index_values:
            raise NotImplementedError("Unsupported arguments when attempting to evaluate Function.")
        return self.at(coord)

    def at(self, arg, *args, **kwargs):
        """Evaluate function at points."""
        from mpi4py import MPI

        if args:
            arg = (arg,) + args
        arg = np.array(arg, dtype=float)

        dont_raise = kwargs.get('dont_raise', False)

        # Handle f.at(0.3)
        if not arg.shape:
            arg = arg.reshape(-1)

        # Immersed not supported
        tdim = self.function_space().mesh().ufl_cell().topological_dimension()
        gdim = self.function_space().mesh().ufl_cell().geometric_dimension()
        if tdim < gdim:
            raise NotImplementedError("Point is almost certainly not on the manifold.")

        # Validate geometric dimension
        if arg.shape[-1] == gdim:
            pass
        elif len(arg.shape) == 1 and gdim == 1:
            arg = arg.reshape(-1, 1)
        else:
            raise ValueError("Point dimension (%d) does not match geometric dimension (%d)." % (arg.shape[-1], gdim))

        # Check if we have got the same points on each process
        root_arg = self.comm.bcast(arg, root=0)
        same_arg = arg.shape == root_arg.shape and np.allclose(arg, root_arg)
        diff_arg = self.comm.allreduce(int(not same_arg), op=MPI.SUM)
        if diff_arg:
            raise ValueError("Points to evaluate are inconsistent among processes.")

        def single_eval(x, buf):
            """Helper function to evaluate at a single point."""
            err = self._c_evaluate(self._ctypes,
                                   x.ctypes.data_as(POINTER(c_double)),
                                   buf.ctypes.data_as(POINTER(c_double)))
            if err == -1:
                raise PointNotInDomainError(self.function_space().mesh(), x.reshape(-1))

        if not len(arg.shape) <= 2:
            raise ValueError("Function.at expects point or array of points.")
        points = arg.reshape(-1, arg.shape[-1])
        value_shape = self.ufl_shape

        split = self.split()
        mixed = len(split) != 1

        # Local evaluation
        l_result = []
        for i, p in enumerate(points):
            try:
                if mixed:
                    l_result.append((i, tuple(f.at(p) for f in split)))
                else:
                    p_result = np.empty(value_shape, dtype=float)
                    single_eval(points[i:i+1], p_result)
                    l_result.append((i, p_result))
            except PointNotInDomainError:
                # Skip point
                pass

        # Collecting the results
        def same_result(a, b):
            if mixed:
                for a_, b_ in zip(a, b):
                    if not np.allclose(a_, b_):
                        return False
                return True
            else:
                return np.allclose(a, b)

        all_results = self.comm.allgather(l_result)
        g_result = [None] * len(points)
        for results in all_results:
            for i, result in results:
                if g_result[i] is None:
                    g_result[i] = result
                elif same_result(result, g_result[i]):
                    pass
                else:
                    raise RuntimeError("Point evaluation gave different results across processes.")

        if not dont_raise:
            for i in xrange(len(g_result)):
                if g_result[i] is None:
                    raise PointNotInDomainError(self.function_space().mesh(), points[i].reshape(-1))

        if len(arg.shape) == 1:
            g_result = g_result[0]
        return g_result


class PointNotInDomainError(Exception):
    """Raised when attempting to evaluate a function outside its domain,
    and no fill value was given.

    Attributes: domain, point
    """
    def __init__(self, domain, point):
        self.domain = domain
        self.point = point

    def __str__(self):
        return "domain %s does not contain point %s" % (self.domain, self.point)


def make_c_evaluate(function, c_name="evaluate", ldargs=None):
    """Generates, compiles and loads a C function to evaluate the
    given Firedrake :class:`Function`."""

    from os import path
    from firedrake.pointeval_utils import compile_element
    from pyop2 import compilation
    import firedrake.pointquery_utils as pq_utils

    function_space = function.function_space()

    src = pq_utils.src_locate_cell(function_space.mesh())
    src += compile_element(function_space.ufl_element(), function_space.dim)
    src += pq_utils.make_wrapper(function,
                                 forward_args=["double*", "double*"],
                                 kernel_name="evaluate_kernel",
                                 wrapper_name="wrap_evaluate")

    if ldargs is None:
        ldargs = []
    ldargs += ["-L%s/lib" % sys.prefix, "-lspatialindex_c", "-Wl,-rpath,%s/lib" % sys.prefix]
    return compilation.load(src, "c", c_name,
                            cppargs=["-I%s" % path.dirname(__file__),
                                     "-I%s/include" % sys.prefix],
                            ldargs=ldargs,
                            comm=function.comm)<|MERGE_RESOLUTION|>--- conflicted
+++ resolved
@@ -67,15 +67,11 @@
         self._label = "a function"
         self._split = None
 
-<<<<<<< HEAD
-        if isinstance(val, (op2.Dat, op2.DatView, op2.Global)):
-=======
         if isinstance(val, vector.Vector):
             # Allow constructing using a vector.
             val = val.dat
-        if isinstance(val, (op2.Dat, op2.DatView, op2.MixedDat)):
+        if isinstance(val, (op2.Dat, op2.DatView, op2.MixedDat, op2.Global)):
             assert val.comm == self.comm
->>>>>>> 7c2d6dbb
             self.dat = val
         else:
             self.dat = function_space.make_dat(val, dtype, self.name(), uid=self.uid)
