--- conflicted
+++ resolved
@@ -68,11 +68,7 @@
   - export CC=mpicc
   - mkdir tmp
   - cd tmp
-<<<<<<< HEAD
-  - PETSC_CONFIGURE_OPTIONS="--download-hypre" ../scripts/firedrake-install --disable-ssh --minimal-petsc --adjoint ${PACKAGE_MANAGER} --package_branch PyOP2 globals_matrices
-=======
-  - ../scripts/firedrake-install --disable-ssh --minimal-petsc --slepc --adjoint ${PACKAGE_MANAGER}
->>>>>>> ff383841
+  - ../scripts/firedrake-install --disable-ssh --minimal-petsc --slepc --adjoint ${PACKAGE_MANAGER} --package_branch PyOP2 globals_matrices
   - . ./firedrake/bin/activate
   # Test that running firedrake-update works
   - firedrake-update
